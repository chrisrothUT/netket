--- conflicted
+++ resolved
@@ -16,7 +16,6 @@
 import json
 import numpy as np
 
-<<<<<<< HEAD
 #Sigma^z*Sigma^z interactions
 sigmaz = [[1, 0], [0, -1]]
 mszsz = (np.kron(sigmaz, sigmaz))
@@ -25,16 +24,6 @@
 exchange = np.asarray([[0, 0, 0, 0], [0, 0, 2, 0], [0, 2, 0, 0], [0, 0, 0, 0]])
 
 #Couplings J1 and J2
-=======
-# Sigma^z*Sigma^z interactions
-sigmaz = [[1, 0], [0, -1]]
-mszsz = (np.kron(sigmaz, sigmaz))
-
-# Exchange interactions
-exchange = np.asarray([[0, 0, 0, 0], [0, 0, 2, 0], [0, 2, 0, 0], [0, 0, 0, 0]])
-
-# Couplings J1 and J2
->>>>>>> ee2decf2
 J = [1, 0.4]
 
 L = 20
@@ -44,32 +33,17 @@
 for i in range(L):
 
     for d in [0, 1]:
-<<<<<<< HEAD
         #\sum_i J*sigma^z(i)*sigma^z(i+d)
         operators.append((J[d] * mszsz).tolist())
         sites.append([i, (i + d + 1) % L])
 
         #\sum_i J*(sigma^x(i)*sigma^x(i+d) + sigma^y(i)*sigma^y(i+d))
-=======
-        # \sum_i J*sigma^z(i)*sigma^z(i+d)
-        operators.append((J[d] * mszsz).tolist())
-        sites.append([i, (i + d + 1) % L])
-
-        # \sum_i J*(sigma^x(i)*sigma^x(i+d) + sigma^y(i)*sigma^y(i+d))
->>>>>>> ee2decf2
         operators.append(((-1.)**(d + 1) * J[d] * exchange).tolist())
         sites.append([i, (i + d + 1) % L])
 
 pars = {}
-<<<<<<< HEAD
-print(np.array(operators).shape)
-# exit(0)
-
-#We chose a spin 1/2 hilbert space with total Sigmaz=0
-=======
 
 # We chose a spin 1/2 hilbert space with total Sigmaz=0
->>>>>>> ee2decf2
 pars['Hilbert'] = {
     'Name': 'Spin',
     'S': 0.5,
@@ -77,53 +51,25 @@
     'Nspins': L,
 }
 
-<<<<<<< HEAD
-#defining our custom hamiltonian
-=======
 # defining our custom hamiltonian
->>>>>>> ee2decf2
 pars['Hamiltonian'] = {
     'Operators': operators,
     'ActingOn': sites,
 }
 
-<<<<<<< HEAD
-#defining the wave function
-=======
 # defining the wave function
->>>>>>> ee2decf2
 pars['Machine'] = {
     'Name': 'RbmSpin',
     'Alpha': 1,
 }
 
-<<<<<<< HEAD
-#defining the sampler
-#here we use Hamiltonian sampling to preserve simmetries
-=======
 # defining the sampler
 # here we use Hamiltonian sampling to preserve simmetries
->>>>>>> ee2decf2
 pars['Sampler'] = {
     'Name': 'MetropolisHamiltonianPt',
     'Nreplicas': 16,
 }
 
-<<<<<<< HEAD
-#defining the learning method
-#here we use the Stochastic Reconfiguration Method
-pars['Learning'] = {
-    'Method': 'Sr',
-    'Nsamples': 1.0e3,
-    'NiterOpt': 10000,
-    'Diagshift': 0.1,
-    'UseIterative': True,
-    'OutputFile': "test",
-    'StepperType': 'Sgd',
-    'LearningRate': 0.01,
-}
-
-=======
 # defining the Optimizer
 # here we use the Stochastic Gradient Descent
 pars['Optimizer'] = {
@@ -142,7 +88,6 @@
     'OutputFile': "test",
 }
 
->>>>>>> ee2decf2
 json_file = "j1j2.json"
 with open(json_file, 'w') as outfile:
     json.dump(pars, outfile)
